<<<<<<< HEAD
use ark_ff::Zero;
use ark_ff::{BigInteger, PrimeField};
use std::fmt::Write;
=======
use ark_ff::{
    fields::{MontBackend, MontConfig},
    Fp256, Zero,
};
>>>>>>> a216925c

#[derive(MontConfig)]
#[modulus = "3618502788666131213697322783095070105623107215331596699973092056135872020481"]
#[generator = "3"]
pub struct Felt252Config;
pub type Felt252 = Fp256<MontBackend<Felt252Config, 4>>;

/// This method is used for testing / debugging purposes.
/// It provides a convenient way to create a `Felt252` from a hex string.
///
/// Warning: this method is slow and will panic if the input is not a valid hex string.
pub fn hex(hex: &str) -> Felt252 {
    let mut chars = hex.chars();
    assert_eq!(chars.next(), Some('0'));
    assert_eq!(chars.next(), Some('x'));

    let mut res = Felt252::zero();
    for digit in chars {
        let val = u8::from_str_radix(&digit.to_string(), 0x10).unwrap();
        res *= Felt252::from(0x10u64);
        res += Felt252::from(val as u64);
    }
    res
}

pub fn felt_252_to_hex<F: PrimeField>(felt: &F) -> String {
    let bigint = felt.into_bigint().to_bytes_be();
    let hex_string = bigint.iter().fold(String::new(), |mut output, b| {
        let _ = write!(output, "{:02x}", b);
        output
    });

    // remove leading 0
    let hex_string = hex_string.trim_start_matches('0').to_string();
    // add leading 0x
    format!("0x{}", hex_string)
}

#[cfg(test)]
mod tests {
    use super::*;

    use ark_ff::{FftField, Field, PrimeField};

    // sanity check:
    // \omega = 0x5282db87529cfa3f0464519c8b0fa5ad187148e11a61616070024f42f8ef94
    #[test]
    fn root_of_unity() {
        assert_eq!(Felt252::TWO_ADICITY, 192);
        assert_eq!(
            Felt252::TWO_ADIC_ROOT_OF_UNITY,
            Felt252::from_be_bytes_mod_order(&[
                0x52, 0x82, 0xdb, 0x87, 0x52, 0x9c, 0xfa, 0x3f, 0x04, 0x64, 0x51, 0x9c, 0x8b, 0x0f,
                0xa5, 0xad, 0x18, 0x71, 0x48, 0xe1, 0x1a, 0x61, 0x61, 0x60, 0x70, 0x02, 0x4f, 0x42,
                0xf8, 0xef, 0x94,
            ])
        );
    }

    // sanity check:
    // roots of unity for 2^k, k = 0..64
    #[test]
    fn get_root_of_unity() {
        for k in 0..64 {
            let omega = Felt252::get_root_of_unity(1 << k).unwrap();
            assert_eq!(omega.pow(&[1 << k]), Felt252::ONE);
        }
    }
}<|MERGE_RESOLUTION|>--- conflicted
+++ resolved
@@ -1,13 +1,9 @@
-<<<<<<< HEAD
-use ark_ff::Zero;
-use ark_ff::{BigInteger, PrimeField};
+use ark_ff::{
+    BigInteger
+    fields::{MontBackend, MontConfig},
+    Fp256, PrimeField, Zero,
+};
 use std::fmt::Write;
-=======
-use ark_ff::{
-    fields::{MontBackend, MontConfig},
-    Fp256, Zero,
-};
->>>>>>> a216925c
 
 #[derive(MontConfig)]
 #[modulus = "3618502788666131213697322783095070105623107215331596699973092056135872020481"]
