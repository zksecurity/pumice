<<<<<<< HEAD
use std::{collections::BTreeMap, error::Error};

=======
>>>>>>> bf1bbe08
use ark_ff::{FftField, PrimeField};
use ark_poly::{domain::EvaluationDomain, Radix2EvaluationDomain};
use felt::byte_size;
use randomness::Prng;
use sha3::Digest;

use crate::{
    details::{
        apply_fri_layers, choose_query_indices, get_table_prover_row, get_table_prover_row_col,
        next_layer_data_and_integrity_queries, second_layer_queries_to_first_layer_queries,
    },
    lde::MultiplicativeLDE,
    parameters::FriParameters,
};
use channel::{fs_verifier_channel::FSVerifierChannel, Channel, VerifierChannel};
use commitment_scheme::{
    make_commitment_scheme_verifier, table_utils::RowCol, table_verifier::TableVerifier,
    CommitmentHashes,
};

#[allow(dead_code)]
<<<<<<< HEAD
pub type FirstLayerQueriesCallback<F> = Box<dyn Fn(&[u64]) -> Vec<F>>;
=======
pub trait FirstLayerQueriesCallback<F: FftField + PrimeField> {
    fn query(&self, indices: &[u64]) -> Vec<F>;
}

#[allow(dead_code)]
pub trait FriVerifierTrait<
    F: FftField + PrimeField,
    P: Prng + Clone + 'static,
    W: Digest + Clone + 'static,
    FQ: FirstLayerQueriesCallback<F>,
>
{
    fn verify_fri(&mut self) -> Result<(), anyhow::Error> {
        self.read_eval_points()?;
        self.read_commitments()?;
        self.read_last_layer_coefficients()?;
        Ok(())
    }

    fn read_eval_points(&mut self) -> Result<(), anyhow::Error>;
    fn read_commitments(&mut self) -> Result<(), anyhow::Error>;
    fn read_last_layer_coefficients(&mut self) -> Result<(), anyhow::Error>;
}
>>>>>>> bf1bbe08

#[allow(dead_code)]
pub struct FriVerifier<
    F: FftField + PrimeField,
    P: Prng + Clone + 'static,
    W: Digest + Clone + 'static,
    FQ: FirstLayerQueriesCallback<F>,
> {
    channel: FSVerifierChannel<F, P, W>,
    params: FriParameters<F, Radix2EvaluationDomain<F>>,
    commitment_hashes: CommitmentHashes,
    first_layer_callback: FQ,
    n_layers: usize,
    first_eval_point: F,
    eval_points: Vec<F>,
    table_verifiers: Vec<TableVerifier<F, P, W>>,
    query_indices: Vec<u64>,
    query_results: Vec<F>,
<<<<<<< HEAD
    expected_last_layer: Option<Vec<F>>,
    query_indices_test: Option<Vec<u64>>,
    to_verify_test: Option<Vec<BTreeMap<RowCol, F>>>,
    eval_points_test: Option<Vec<F>>,
    last_layer_coefficients_test: Option<Vec<F>>,
=======
    expected_last_layer: Vec<F>,
>>>>>>> bf1bbe08
}

impl<
        F: FftField + PrimeField,
        P: Prng + Clone + 'static,
        W: Digest + Clone + 'static,
        FQ: FirstLayerQueriesCallback<F>,
    > FriVerifierTrait<F, P, W, FQ> for FriVerifier<F, P, W, FQ>
{
<<<<<<< HEAD
    pub fn new<C>(
        channel: FSVerifierChannel<F, P, W>,
        params: FriParameters<F, Radix2EvaluationDomain<F>>,
        commitment_hashes: CommitmentHashes,
        first_layer_callback: C,
        query_indices_test: Option<Vec<u64>>,
        to_verify_test: Option<Vec<BTreeMap<RowCol, F>>>,
        eval_points_test: Option<Vec<F>>,
        last_layer_coefficients_test: Option<Vec<F>>,
    ) -> Self
    where
        C: Fn(&[u64]) -> Vec<F> + 'static,
    {
        let n_layers = params.fri_step_list.len();
        Self {
            channel,
            params,
            commitment_hashes,
            first_layer_callback: Box::new(first_layer_callback),
            n_layers,
            first_eval_point: None,
            eval_points: vec![F::zero(); n_layers - 1],
            table_verifiers: vec![],
            query_indices: vec![],
            query_results: vec![],
            expected_last_layer: None,
            query_indices_test,
            to_verify_test,
            eval_points_test,
            last_layer_coefficients_test,
        }
    }

    pub fn verify_fri(&mut self) -> Result<(), Box<dyn Error>> {
        // commitment phase
        self.commitment_phase()?;

        // query phase
        self.query_phase();

        // decommitment phase
        self.verify_first_layer();
        self.verify_inner_layers();
        self.verify_last_layer();
        Ok(())
    }

    pub fn query_phase(&mut self) {
        if self.query_indices_test.is_some() {
            self.query_indices = self.query_indices_test.clone().unwrap();
        } else {
            self.query_indices = choose_query_indices(&self.params, &mut self.channel);
        }

        self.channel.states.begin_query_phase();
    }

    pub fn verify_first_layer(&mut self) {
        let first_fri_step = self.params.fri_step_list[0];
        let first_layer_queries =
            second_layer_queries_to_first_layer_queries(&self.query_indices, first_fri_step);
        let first_layer_result = (self.first_layer_callback)(&first_layer_queries);

        assert_eq!(
            first_layer_result.len(),
            first_layer_queries.len(),
            "Returned number of queries does not match the number sent"
        );
        let first_layer_coset_size = 1 << first_fri_step;
        for i in (0..first_layer_queries.len()).step_by(first_layer_coset_size) {
            let result = apply_fri_layers(
                &first_layer_result[i..i + first_layer_coset_size],
                self.first_eval_point,
                &self.params,
                0,
                first_layer_queries[i] as usize,
            );
            self.query_results.push(result);
        }
    }

    pub fn verify_inner_layers(&mut self) {
        let first_fri_step = self.params.fri_step_list[0];
        let mut basis_index = 0;

        for i in 0..self.n_layers - 1 {
            let cur_fri_step = self.params.fri_step_list[i + 1];
            basis_index += self.params.fri_step_list[i];

            let (layer_data_queries, layer_integrity_queries) =
                next_layer_data_and_integrity_queries(&self.params, &self.query_indices, i + 1);

            let mut to_verify = if let Some(test_data) = self.to_verify_test.as_ref() {
                test_data[i].clone()
            } else {
                self.table_verifiers[i]
                    .query(
                        &mut self.channel,
                        &layer_data_queries,
                        &layer_integrity_queries,
                    )
                    .unwrap()
            };

            for j in 0..self.query_results.len() {
                let query_index = self.query_indices[j] >> (basis_index - first_fri_step);
                let query_loc = get_table_prover_row_col(query_index, cur_fri_step);
                to_verify.insert(query_loc, self.query_results[j]);
            }

            let eval_point = self.eval_points[i];
            for j in 0..self.query_results.len() {
                let coset_size = 1 << cur_fri_step;
                let mut coset_elements: Vec<F> = Vec::with_capacity(coset_size);
                let coset_start = get_table_prover_row(
                    self.query_indices[j] >> (basis_index - first_fri_step),
                    cur_fri_step,
                );

                for k in 0..coset_size {
                    coset_elements.push(*to_verify.get(&RowCol::new(coset_start, k)).unwrap());
                }

                self.query_results[j] = apply_fri_layers(
                    &coset_elements,
                    Some(eval_point),
                    &self.params,
                    i + 1,
                    coset_start * (1 << cur_fri_step),
                );
            }

            if self.query_indices_test.is_some() {
                continue;
            } else {
                assert!(
                    self.table_verifiers[i]
                        .verify_decommitment(&mut self.channel, &to_verify)
                        .unwrap(),
                    "Layer {} failed decommitment",
                    i
                );
            }
        }
    }

    pub fn verify_last_layer(&self) {
        let first_fri_step = self.params.fri_step_list[0];
        let fri_step_sum: usize = self.params.fri_step_list.iter().sum();

        assert!(
            self.expected_last_layer.is_some(),
            "ReadLastLayer() must be called before VerifyLastLayer()."
        );

        for (j, &query_result) in self.query_results.iter().enumerate() {
            let query_index = self.query_indices[j] >> (fri_step_sum - first_fri_step);
            let expected_value = self.expected_last_layer.as_ref().unwrap()[query_index as usize];

            assert_eq!(
                query_result, expected_value,
                "FRI query #{} is not consistent with the coefficients of the last layer.",
                j
            );
        }
    }

    pub fn commitment_phase(&mut self) -> Result<(), Box<dyn Error>> {
        let mut basis_index = 0;
=======
    fn read_eval_points(&mut self) -> Result<(), anyhow::Error> {
        let mut _basis_index = 0;
>>>>>>> bf1bbe08
        for i in 0..self.n_layers {
            let cur_fri_step = self.params.fri_step_list[i];
            _basis_index += cur_fri_step;

            if i == 0 {
                if self.params.fri_step_list[0] != 0 {
                    self.first_eval_point = self.channel.draw_felem();
                }
            } else {
                self.eval_points.push(self.channel.draw_felem());
            }
        }
        Ok(())
    }

    fn read_commitments(&mut self) -> Result<(), anyhow::Error> {
        let mut basis_index = 0;
        for i in 0..self.n_layers {
            let cur_fri_step = self.params.fri_step_list[i];
            basis_index += cur_fri_step;

            if i < self.n_layers - 1 {
                let coset_size = 1 << self.params.fri_step_list[i + 1];
                let n_rows = self.params.fft_domains[basis_index].size() / coset_size;
                let n_columns = coset_size;
                let size_of_row = byte_size::<F>() * n_columns;

                let commitment_scheme = make_commitment_scheme_verifier(
                    size_of_row,
                    n_rows,
                    0,
                    self.commitment_hashes.clone(),
                    n_columns,
                );

                let mut table_verifier = TableVerifier::new(n_columns, commitment_scheme);
                let _ = table_verifier.read_commitment(&mut self.channel);
                self.table_verifiers.push(table_verifier);
            }
        }
        Ok(())
    }

    fn read_last_layer_coefficients(&mut self) -> Result<(), anyhow::Error> {
        let mut last_layer_coefficients_vector = self
            .channel
            .recv_felts(self.params.last_layer_degree_bound)?;

        let fri_step_sum: usize = self.params.fri_step_list.iter().sum();
        let last_layer_size = self.params.fft_domains[fri_step_sum].size();

        // pad last_layer_coefficients_vector with zeros to the size of last_layer_size
        while last_layer_coefficients_vector.len() < last_layer_size {
            last_layer_coefficients_vector.push(F::zero());
        }

        assert!(
            self.params.last_layer_degree_bound <= last_layer_size,
            "last_layer_degree_bound ({}) must be <= last_layer_size ({})",
            self.params.last_layer_degree_bound,
            last_layer_size
        );

        let last_layer_basis_index = fri_step_sum;
        let lde_domain = self.params.fft_domains[last_layer_basis_index];
        let mut lde = MultiplicativeLDE::new(lde_domain, true);

        lde.add_coeff(&last_layer_coefficients_vector);
        let evals = lde.batch_eval(lde_domain.element(0));
        self.expected_last_layer.clone_from(&evals[0]);

        Ok(())
    }
}

#[allow(dead_code)]
impl<
        F: FftField + PrimeField,
        P: Prng + Clone + 'static,
        W: Digest + Clone + 'static,
        FQ: FirstLayerQueriesCallback<F>,
    > FriVerifier<F, P, W, FQ>
{
    pub fn new(
        channel: FSVerifierChannel<F, P, W>,
        params: FriParameters<F, Radix2EvaluationDomain<F>>,
        commitment_hashes: CommitmentHashes,
        first_layer_callback: FQ,
    ) -> Self {
        let n_layers = params.fri_step_list.len();
        Self {
            channel,
            params,
            commitment_hashes,
            first_layer_callback,
            n_layers,
            first_eval_point: F::zero(),
            eval_points: vec![],
            table_verifiers: vec![],
            query_indices: vec![],
            query_results: vec![],
            expected_last_layer: vec![],
        }
    }
}

#[cfg(test)]
mod fri_tests {
    use ark_poly::{
        domain::EvaluationDomain, univariate::DensePolynomial, DenseUVPolynomial, Polynomial,
    };
    use channel::fs_prover_channel::FSProverChannel;
    use commitment_scheme::SupportedHashes;
    use felt::{hex, Felt252};
    use randomness::{keccak256::PrngKeccak256, Prng};
    use sha3::Sha3_256;

    use crate::stone_domain::{change_order_of_elements_in_domain, make_fft_domains};

    use super::*;

    type TestProverChannel = FSProverChannel<Felt252, PrngKeccak256, Sha3_256>;

    struct TestFirstLayerQueriesCallback;

    impl FirstLayerQueriesCallback<Felt252> for TestFirstLayerQueriesCallback {
        fn query(&self, _indices: &[u64]) -> Vec<Felt252> {
            vec![]
        }
    }

    pub struct TestFriVerifier<
        F: FftField + PrimeField,
        P: Prng + Clone + 'static,
        W: Digest + Clone + 'static,
        FQ: FirstLayerQueriesCallback<F>,
    > {
        params: FriParameters<F, Radix2EvaluationDomain<F>>,
        commitment_hashes: CommitmentHashes,
        first_layer_callback: FQ,
        n_layers: usize,
        first_eval_point: F,
        eval_points: Vec<F>,
        table_verifiers: Vec<TableVerifier<F, P, W>>,
        query_indices: Vec<u64>,
        query_results: Vec<F>,
        expected_last_layer: Vec<F>,
        mock_last_layer_coefs: Vec<F>,
    }

    impl<
            F: FftField + PrimeField,
            P: Prng + Clone + 'static,
            W: Digest + Clone + 'static,
            FQ: FirstLayerQueriesCallback<F>,
        > TestFriVerifier<F, P, W, FQ>
    {
        pub fn new(
            params: FriParameters<F, Radix2EvaluationDomain<F>>,
            commitment_hashes: CommitmentHashes,
            first_layer_callback: FQ,
            mock_eval_points: Vec<F>,
            mock_last_layer_coefs: Vec<F>,
        ) -> Self {
            let n_layers = params.fri_step_list.len();
            Self {
                params,
                commitment_hashes,
                first_layer_callback,
                n_layers,
                first_eval_point: mock_eval_points[0],
                eval_points: mock_eval_points[1..].to_vec(),
                table_verifiers: vec![],
                query_indices: vec![],
                query_results: vec![],
                expected_last_layer: vec![],
                mock_last_layer_coefs,
            }
        }
    }

    impl<
            F: FftField + PrimeField,
            P: Prng + Clone + 'static,
            W: Digest + Clone + 'static,
            FQ: FirstLayerQueriesCallback<F>,
        > FriVerifierTrait<F, P, W, FQ> for TestFriVerifier<F, P, W, FQ>
    {
        fn read_eval_points(&mut self) -> Result<(), anyhow::Error> {
            // Eval points are set in constructor
            Ok(())
        }

        fn read_commitments(&mut self) -> Result<(), anyhow::Error> {
            // Table verifier is tightly coupled with the channel, so we exclude this part in the mock test.
            // If we could manually change the 'comm' variable of MerkleCommitmentSchemeVerifier, we might be able to test this part.
            Ok(())
        }

        fn read_last_layer_coefficients(&mut self) -> Result<(), anyhow::Error> {
            let mut last_layer_coefficients_vector = self.mock_last_layer_coefs.clone();

            let fri_step_sum: usize = self.params.fri_step_list.iter().sum();
            let last_layer_size = self.params.fft_domains[fri_step_sum].size();

            // pad last_layer_coefficients_vector with zeros to the size of last_layer_size
            while last_layer_coefficients_vector.len() < last_layer_size {
                last_layer_coefficients_vector.push(F::zero());
            }

            assert!(
                self.params.last_layer_degree_bound <= last_layer_size,
                "last_layer_degree_bound ({}) must be <= last_layer_size ({})",
                self.params.last_layer_degree_bound,
                last_layer_size
            );

            let last_layer_basis_index = fri_step_sum;
            let lde_domain = self.params.fft_domains[last_layer_basis_index];
            let mut lde = MultiplicativeLDE::new(lde_domain, true);

            lde.add_coeff(&last_layer_coefficients_vector);
            let evals = lde.batch_eval(lde_domain.element(0));
            self.expected_last_layer.clone_from(&evals[0]);

            Ok(())
        }
    }

    fn generate_prover_channel() -> TestProverChannel {
        let prng: PrngKeccak256 = PrngKeccak256::new_with_seed(&[0u8; 4]);
        TestProverChannel::new(prng)
    }

    fn gen_random_field_element(prover_channel: &mut TestProverChannel) -> Felt252 {
        prover_channel.draw_felem()
    }

    #[test]
<<<<<<< HEAD
    fn verifier_mock_test() {
        let mut channel_for_rng = generate_prover_channel();
        let mut test_prover_channel = generate_prover_channel();
=======
    fn mock_commitment_phase() {
        let mut rng = generate_prover_channel();
>>>>>>> bf1bbe08

        let last_layer_degree_bound = 5;
        let proof_of_work_bits = 15;
        let domain_size_log = 10;

        let offset = Felt252::from(777u64);
        let domains = make_fft_domains::<Felt252>(domain_size_log, offset);
        // check domains size is domain_size_log + 1
        assert_eq!(domains.len(), domain_size_log + 1);

        let params = FriParameters::new(
            vec![2, 3, 1],
            last_layer_degree_bound,
            2,
            domains.clone(),
            proof_of_work_bits,
        );

        let poly_coeffs: Vec<Felt252> = (0..64 * last_layer_degree_bound)
            .map(|_| gen_random_field_element(&mut rng))
            .collect();

        let test_layer = DensePolynomial::from_coefficients_vec(poly_coeffs);
        // i will use this later
        let _witness: Vec<Felt252> = domains[0]
            .elements()
            .map(|x| test_layer.evaluate(&x))
            .collect();

        let reordered_witness = change_order_of_elements_in_domain(&_witness);

        let fourth_layer_evaluations = vec![
            hex("0x663aa85d164d449a2a7c04698fb3f24f1d049984c1539c7ac3b71839ce485fd"),
            hex("0x16eae1252002c24abc155c65f65cdc0df65ab85219324923be3773d1c8e99ae"),
            hex("0x413a20799e9aafcbec1564442875e2b61df6ba4fc645de1764b5d60122b80fa"),
            hex("0x9421b1a9cc663ae06caf9d2b6d2fc0838ed9953bb3ff01ad5d423a3e023833"),
            hex("0x62a27bc1c62f4c9eefe90ef9e72923f684a46cf231d915fb7a5bc8341210462"),
            hex("0xe341cd1674e7b9c4b0b21873e161df37be5a112b8c8b2f884238e39aea25cd"),
            hex("0x392e66a7a39a56f907f16a32ce9a9ca7c59ad31b9da6b1b30594075b398add9"),
            hex("0x19bd01106bd63a97c491540601007b21e42afd41bcb99644842ee61ea5a2876"),
            hex("0x529c386668d5486b6342a92a69c6dd87269d956a51f0b189e86f6127132a637"),
            hex("0x4922f64192cbb0a0c390d984fdfe586d80c90378a62184d2129af6731c7c6a3"),
            hex("0x3a47a881517129e0f95bf700f820ff7c2077efce82aaa38b1782556f14b8b98"),
            hex("0x4c1a36f5f5a3a84d7a014d37bd1ccb66cc6bd3aaa8d2da67dcbe41c6e4df1d4"),
            hex("0x39ad62ac6c2b639601d3cb28537a10be0558c3795ac45e6201c9cd79950dda8"),
            hex("0x51769b8cd304f464988512d43add79c0f24b796daa9ea912d80d851db31b2e0"),
            hex("0x2c55afe71ba57d40cf2c1e16c23c1a1022087d85a99820b5044cb01da6822c4"),
            hex("0x31c909221113d4c4dd32eaa4ec9d6168669c6d13ce82e843774bd8132203bc5"),
        ];

        let mut fourth_layer_lde = MultiplicativeLDE::new(domains[6], true);
        fourth_layer_lde.add_eval(&fourth_layer_evaluations);
        let fourth_layer_coefs = fourth_layer_lde.coeffs(0);

        // check from 6th elements of fourth_layer_coefs are all zero
        for i in 6..fourth_layer_coefs.len() {
            assert_eq!(fourth_layer_coefs[i], Felt252::from(0u64));
        }

        // Choose evaluation points for the three layers
        let _eval_points = vec![
            hex("0x7f097aaa40a3109067011986ae40f1ce97a01f4f1a72d80a52821f317504992"),
            hex("0x18bcafdd60fc70e5e8a9a18687135d0bf1a355d9882969a6b3619e56bf2d49d"),
            hex("0x2f06b17e08bc409b945b951de8102653dc48a143b87d09b6c95587679816d02"),
        ];

        let commitment_hashes = CommitmentHashes::from_single_hash(SupportedHashes::Blake2s256);
        let mut to_verify_test: Vec<BTreeMap<RowCol, Felt252>> = Vec::new();
        to_verify_test.push(BTreeMap::new());
        to_verify_test[0].insert(
            RowCol::new(0, 1),
            hex("0x4a7cafcd9228ec84f21aa50b5cc0d30ee22ded1ca957c5930bd258da230fdb3"),
        );
        to_verify_test[0].insert(
            RowCol::new(0, 2),
            hex("0x1ca2bc3a41a0bcdd6e327852c2da85c356df37a3a6fdcc02a4df4097ccefa84"),
        );
        to_verify_test[0].insert(
            RowCol::new(0, 3),
            hex("0x52c7b6567dd7cbcd4d3141b2a54996e3ac0e976e8fd5f0fde3cb2b37d67f4de"),
        );
        to_verify_test[0].insert(
            RowCol::new(0, 4),
            hex("0x7d65d3975a67c265741b5fbf02edf769aa39258790ef13762ea53fd220dd948"),
        );
        to_verify_test[0].insert(
            RowCol::new(0, 5),
            hex("0x259a9cf7011586a3f057c1596602459dd079cb03290bce9d1336c8fb6ca487d"),
        );
        to_verify_test[0].insert(
            RowCol::new(0, 7),
            hex("0x4a3439104f1a9079817542e752acafd9ebb6736b2c2fd5aab0fb7b71938f582"),
        );

        to_verify_test.push(BTreeMap::new());
        to_verify_test[1].insert(
            RowCol::new(0, 1),
            hex("0x490fb8d97d64f8d4e2068a4a8845d759aed62bd79efeb2a2b34db537e49e8f0"),
        );

        to_verify_test.push(BTreeMap::new());
        to_verify_test[2].insert(
            RowCol::new(0, 0),
            hex("0x5bc3cf7c5240d0bc1278f7e860400521b996e88815534845421a1ebc71cbac4"),
        );

        let mut fri_verifier = TestFriVerifier::<
            Felt252,
            PrngKeccak256,
            Sha3_256,
            TestFirstLayerQueriesCallback,
        >::new(
            params,
            commitment_hashes,
<<<<<<< HEAD
            move |_| {
                vec![
                    reordered_witness[0],
                    reordered_witness[1],
                    reordered_witness[2],
                    reordered_witness[3],
                    reordered_witness[24],
                    reordered_witness[25],
                    reordered_witness[26],
                    reordered_witness[27],
                ]
            },
            Some(vec![0, 6]),
            Some(to_verify_test),
            Some(_eval_points),
            Some(fourth_layer_coefs.clone()),
        );

        assert!(fri_verifier.verify_fri().is_ok());
=======
            TestFirstLayerQueriesCallback,
            _eval_points,
            fourth_layer_coefs.to_vec(),
        );
        fri_verifier.verify_fri().unwrap();
>>>>>>> bf1bbe08
    }
}<|MERGE_RESOLUTION|>--- conflicted
+++ resolved
@@ -1,8 +1,3 @@
-<<<<<<< HEAD
-use std::{collections::BTreeMap, error::Error};
-
-=======
->>>>>>> bf1bbe08
 use ark_ff::{FftField, PrimeField};
 use ark_poly::{domain::EvaluationDomain, Radix2EvaluationDomain};
 use felt::byte_size;
@@ -16,6 +11,7 @@
     },
     lde::MultiplicativeLDE,
     parameters::FriParameters,
+    stone_domain::change_order_of_elements_in_domain,
 };
 use channel::{fs_verifier_channel::FSVerifierChannel, Channel, VerifierChannel};
 use commitment_scheme::{
@@ -24,9 +20,6 @@
 };
 
 #[allow(dead_code)]
-<<<<<<< HEAD
-pub type FirstLayerQueriesCallback<F> = Box<dyn Fn(&[u64]) -> Vec<F>>;
-=======
 pub trait FirstLayerQueriesCallback<F: FftField + PrimeField> {
     fn query(&self, indices: &[u64]) -> Vec<F>;
 }
@@ -40,17 +33,26 @@
 >
 {
     fn verify_fri(&mut self) -> Result<(), anyhow::Error> {
-        self.read_eval_points()?;
         self.read_commitments()?;
         self.read_last_layer_coefficients()?;
-        Ok(())
-    }
-
-    fn read_eval_points(&mut self) -> Result<(), anyhow::Error>;
+
+        self.query_phase();
+
+        self.verify_first_layer()?;
+        self.verify_inner_layers()?;
+        self.verify_last_layer()?;
+        Ok(())
+    }
+
     fn read_commitments(&mut self) -> Result<(), anyhow::Error>;
     fn read_last_layer_coefficients(&mut self) -> Result<(), anyhow::Error>;
-}
->>>>>>> bf1bbe08
+
+    fn query_phase(&mut self);
+
+    fn verify_first_layer(&mut self) -> Result<(), anyhow::Error>;
+    fn verify_inner_layers(&mut self) -> Result<(), anyhow::Error>;
+    fn verify_last_layer(&mut self) -> Result<(), anyhow::Error>;
+}
 
 #[allow(dead_code)]
 pub struct FriVerifier<
@@ -69,17 +71,10 @@
     table_verifiers: Vec<TableVerifier<F, P, W>>,
     query_indices: Vec<u64>,
     query_results: Vec<F>,
-<<<<<<< HEAD
-    expected_last_layer: Option<Vec<F>>,
-    query_indices_test: Option<Vec<u64>>,
-    to_verify_test: Option<Vec<BTreeMap<RowCol, F>>>,
-    eval_points_test: Option<Vec<F>>,
-    last_layer_coefficients_test: Option<Vec<F>>,
-=======
     expected_last_layer: Vec<F>,
->>>>>>> bf1bbe08
-}
-
+}
+
+#[allow(dead_code)]
 impl<
         F: FftField + PrimeField,
         P: Prng + Clone + 'static,
@@ -87,69 +82,90 @@
         FQ: FirstLayerQueriesCallback<F>,
     > FriVerifierTrait<F, P, W, FQ> for FriVerifier<F, P, W, FQ>
 {
-<<<<<<< HEAD
-    pub fn new<C>(
-        channel: FSVerifierChannel<F, P, W>,
-        params: FriParameters<F, Radix2EvaluationDomain<F>>,
-        commitment_hashes: CommitmentHashes,
-        first_layer_callback: C,
-        query_indices_test: Option<Vec<u64>>,
-        to_verify_test: Option<Vec<BTreeMap<RowCol, F>>>,
-        eval_points_test: Option<Vec<F>>,
-        last_layer_coefficients_test: Option<Vec<F>>,
-    ) -> Self
-    where
-        C: Fn(&[u64]) -> Vec<F> + 'static,
-    {
-        let n_layers = params.fri_step_list.len();
-        Self {
-            channel,
-            params,
-            commitment_hashes,
-            first_layer_callback: Box::new(first_layer_callback),
-            n_layers,
-            first_eval_point: None,
-            eval_points: vec![F::zero(); n_layers - 1],
-            table_verifiers: vec![],
-            query_indices: vec![],
-            query_results: vec![],
-            expected_last_layer: None,
-            query_indices_test,
-            to_verify_test,
-            eval_points_test,
-            last_layer_coefficients_test,
-        }
-    }
-
-    pub fn verify_fri(&mut self) -> Result<(), Box<dyn Error>> {
-        // commitment phase
-        self.commitment_phase()?;
-
-        // query phase
-        self.query_phase();
-
-        // decommitment phase
-        self.verify_first_layer();
-        self.verify_inner_layers();
-        self.verify_last_layer();
-        Ok(())
-    }
-
-    pub fn query_phase(&mut self) {
-        if self.query_indices_test.is_some() {
-            self.query_indices = self.query_indices_test.clone().unwrap();
-        } else {
-            self.query_indices = choose_query_indices(&self.params, &mut self.channel);
-        }
+    fn read_commitments(&mut self) -> Result<(), anyhow::Error> {
+        let mut basis_index = 0;
+        for i in 0..self.n_layers {
+            let cur_fri_step = self.params.fri_step_list[i];
+            basis_index += cur_fri_step;
+
+            if i == 0 {
+                if self.params.fri_step_list[0] != 0 {
+                    self.first_eval_point = self.channel.draw_felem();
+                }
+            } else {
+                self.eval_points.push(self.channel.draw_felem());
+            }
+
+            if i < self.n_layers - 1 {
+                let coset_size = 1 << self.params.fri_step_list[i + 1];
+                let n_rows = self.params.fft_domains[basis_index].size() / coset_size;
+                let n_columns = coset_size;
+                let size_of_row = byte_size::<F>() * n_columns;
+
+                let commitment_scheme = make_commitment_scheme_verifier(
+                    size_of_row,
+                    n_rows,
+                    0,
+                    self.commitment_hashes.clone(),
+                    n_columns,
+                );
+
+                let mut table_verifier = TableVerifier::new(
+                    n_columns,
+                    commitment_scheme,
+                    P::should_convert_from_mont_when_initialize(),
+                );
+                table_verifier.read_commitment(&mut self.channel)?;
+                self.table_verifiers.push(table_verifier);
+            }
+        }
+        Ok(())
+    }
+
+    fn read_last_layer_coefficients(&mut self) -> Result<(), anyhow::Error> {
+        let mut last_layer_coefficients_vector = self
+            .channel
+            .recv_felts(self.params.last_layer_degree_bound)?;
+
+        let fri_step_sum: usize = self.params.fri_step_list.iter().sum();
+        let last_layer_size = self.params.fft_domains[fri_step_sum].size();
+
+        // pad last_layer_coefficients_vector with zeros to the size of last_layer_size
+        while last_layer_coefficients_vector.len() < last_layer_size {
+            last_layer_coefficients_vector.push(F::zero());
+        }
+
+        assert!(
+            self.params.last_layer_degree_bound <= last_layer_size,
+            "last_layer_degree_bound ({}) must be <= last_layer_size ({})",
+            self.params.last_layer_degree_bound,
+            last_layer_size
+        );
+
+        let last_layer_basis_index = fri_step_sum;
+        let lde_domain = self.params.fft_domains[last_layer_basis_index];
+
+        let mut lde = MultiplicativeLDE::new(lde_domain, true);
+        lde.add_coeff(&last_layer_coefficients_vector);
+
+        let evals = lde.batch_eval(lde_domain.element(0));
+        // The stone code uses big-endian element ordering, while the arkworks code uses little-endian element ordering
+        self.expected_last_layer = change_order_of_elements_in_domain(&evals[0]);
+
+        Ok(())
+    }
+
+    fn query_phase(&mut self) {
+        self.query_indices = choose_query_indices(&self.params, &mut self.channel);
 
         self.channel.states.begin_query_phase();
     }
 
-    pub fn verify_first_layer(&mut self) {
+    fn verify_first_layer(&mut self) -> Result<(), anyhow::Error> {
         let first_fri_step = self.params.fri_step_list[0];
         let first_layer_queries =
             second_layer_queries_to_first_layer_queries(&self.query_indices, first_fri_step);
-        let first_layer_result = (self.first_layer_callback)(&first_layer_queries);
+        let first_layer_result = self.first_layer_callback.query(&first_layer_queries);
 
         assert_eq!(
             first_layer_result.len(),
@@ -160,16 +176,17 @@
         for i in (0..first_layer_queries.len()).step_by(first_layer_coset_size) {
             let result = apply_fri_layers(
                 &first_layer_result[i..i + first_layer_coset_size],
-                self.first_eval_point,
+                &self.first_eval_point,
                 &self.params,
                 0,
                 first_layer_queries[i] as usize,
             );
             self.query_results.push(result);
         }
-    }
-
-    pub fn verify_inner_layers(&mut self) {
+        Ok(())
+    }
+
+    fn verify_inner_layers(&mut self) -> Result<(), anyhow::Error> {
         let first_fri_step = self.params.fri_step_list[0];
         let mut basis_index = 0;
 
@@ -180,17 +197,13 @@
             let (layer_data_queries, layer_integrity_queries) =
                 next_layer_data_and_integrity_queries(&self.params, &self.query_indices, i + 1);
 
-            let mut to_verify = if let Some(test_data) = self.to_verify_test.as_ref() {
-                test_data[i].clone()
-            } else {
-                self.table_verifiers[i]
-                    .query(
-                        &mut self.channel,
-                        &layer_data_queries,
-                        &layer_integrity_queries,
-                    )
-                    .unwrap()
-            };
+            let mut to_verify = self.table_verifiers[i]
+                .query(
+                    &mut self.channel,
+                    &layer_data_queries,
+                    &layer_integrity_queries,
+                )
+                .unwrap();
 
             for j in 0..self.query_results.len() {
                 let query_index = self.query_indices[j] >> (basis_index - first_fri_step);
@@ -213,39 +226,36 @@
 
                 self.query_results[j] = apply_fri_layers(
                     &coset_elements,
-                    Some(eval_point),
+                    &eval_point,
                     &self.params,
                     i + 1,
                     coset_start * (1 << cur_fri_step),
                 );
             }
 
-            if self.query_indices_test.is_some() {
-                continue;
-            } else {
-                assert!(
-                    self.table_verifiers[i]
-                        .verify_decommitment(&mut self.channel, &to_verify)
-                        .unwrap(),
-                    "Layer {} failed decommitment",
-                    i
-                );
-            }
-        }
-    }
-
-    pub fn verify_last_layer(&self) {
+            assert!(
+                self.table_verifiers[i]
+                    .verify_decommitment(&mut self.channel, &to_verify)
+                    .unwrap(),
+                "Layer {} failed decommitment",
+                i
+            );
+        }
+        Ok(())
+    }
+
+    fn verify_last_layer(&mut self) -> Result<(), anyhow::Error> {
         let first_fri_step = self.params.fri_step_list[0];
         let fri_step_sum: usize = self.params.fri_step_list.iter().sum();
 
         assert!(
-            self.expected_last_layer.is_some(),
+            !self.expected_last_layer.is_empty(),
             "ReadLastLayer() must be called before VerifyLastLayer()."
         );
 
         for (j, &query_result) in self.query_results.iter().enumerate() {
             let query_index = self.query_indices[j] >> (fri_step_sum - first_fri_step);
-            let expected_value = self.expected_last_layer.as_ref().unwrap()[query_index as usize];
+            let expected_value = self.expected_last_layer[query_index as usize];
 
             assert_eq!(
                 query_result, expected_value,
@@ -253,85 +263,6 @@
                 j
             );
         }
-    }
-
-    pub fn commitment_phase(&mut self) -> Result<(), Box<dyn Error>> {
-        let mut basis_index = 0;
-=======
-    fn read_eval_points(&mut self) -> Result<(), anyhow::Error> {
-        let mut _basis_index = 0;
->>>>>>> bf1bbe08
-        for i in 0..self.n_layers {
-            let cur_fri_step = self.params.fri_step_list[i];
-            _basis_index += cur_fri_step;
-
-            if i == 0 {
-                if self.params.fri_step_list[0] != 0 {
-                    self.first_eval_point = self.channel.draw_felem();
-                }
-            } else {
-                self.eval_points.push(self.channel.draw_felem());
-            }
-        }
-        Ok(())
-    }
-
-    fn read_commitments(&mut self) -> Result<(), anyhow::Error> {
-        let mut basis_index = 0;
-        for i in 0..self.n_layers {
-            let cur_fri_step = self.params.fri_step_list[i];
-            basis_index += cur_fri_step;
-
-            if i < self.n_layers - 1 {
-                let coset_size = 1 << self.params.fri_step_list[i + 1];
-                let n_rows = self.params.fft_domains[basis_index].size() / coset_size;
-                let n_columns = coset_size;
-                let size_of_row = byte_size::<F>() * n_columns;
-
-                let commitment_scheme = make_commitment_scheme_verifier(
-                    size_of_row,
-                    n_rows,
-                    0,
-                    self.commitment_hashes.clone(),
-                    n_columns,
-                );
-
-                let mut table_verifier = TableVerifier::new(n_columns, commitment_scheme);
-                let _ = table_verifier.read_commitment(&mut self.channel);
-                self.table_verifiers.push(table_verifier);
-            }
-        }
-        Ok(())
-    }
-
-    fn read_last_layer_coefficients(&mut self) -> Result<(), anyhow::Error> {
-        let mut last_layer_coefficients_vector = self
-            .channel
-            .recv_felts(self.params.last_layer_degree_bound)?;
-
-        let fri_step_sum: usize = self.params.fri_step_list.iter().sum();
-        let last_layer_size = self.params.fft_domains[fri_step_sum].size();
-
-        // pad last_layer_coefficients_vector with zeros to the size of last_layer_size
-        while last_layer_coefficients_vector.len() < last_layer_size {
-            last_layer_coefficients_vector.push(F::zero());
-        }
-
-        assert!(
-            self.params.last_layer_degree_bound <= last_layer_size,
-            "last_layer_degree_bound ({}) must be <= last_layer_size ({})",
-            self.params.last_layer_degree_bound,
-            last_layer_size
-        );
-
-        let last_layer_basis_index = fri_step_sum;
-        let lde_domain = self.params.fft_domains[last_layer_basis_index];
-        let mut lde = MultiplicativeLDE::new(lde_domain, true);
-
-        lde.add_coeff(&last_layer_coefficients_vector);
-        let evals = lde.batch_eval(lde_domain.element(0));
-        self.expected_last_layer.clone_from(&evals[0]);
-
         Ok(())
     }
 }
@@ -369,16 +300,20 @@
 
 #[cfg(test)]
 mod fri_tests {
+    use std::collections::BTreeMap;
+
     use ark_poly::{
         domain::EvaluationDomain, univariate::DensePolynomial, DenseUVPolynomial, Polynomial,
     };
-    use channel::fs_prover_channel::FSProverChannel;
+    use channel::{fs_prover_channel::FSProverChannel, pow};
     use commitment_scheme::SupportedHashes;
-    use felt::{hex, Felt252};
+    use felt::{felt_252_to_hex, hex, Felt252};
     use randomness::{keccak256::PrngKeccak256, Prng};
     use sha3::Sha3_256;
 
-    use crate::stone_domain::{change_order_of_elements_in_domain, make_fft_domains};
+    use crate::stone_domain::{
+        change_order_of_elements_in_domain, get_field_element_at_index, make_fft_domains,
+    };
 
     use super::*;
 
@@ -392,104 +327,6 @@
         }
     }
 
-    pub struct TestFriVerifier<
-        F: FftField + PrimeField,
-        P: Prng + Clone + 'static,
-        W: Digest + Clone + 'static,
-        FQ: FirstLayerQueriesCallback<F>,
-    > {
-        params: FriParameters<F, Radix2EvaluationDomain<F>>,
-        commitment_hashes: CommitmentHashes,
-        first_layer_callback: FQ,
-        n_layers: usize,
-        first_eval_point: F,
-        eval_points: Vec<F>,
-        table_verifiers: Vec<TableVerifier<F, P, W>>,
-        query_indices: Vec<u64>,
-        query_results: Vec<F>,
-        expected_last_layer: Vec<F>,
-        mock_last_layer_coefs: Vec<F>,
-    }
-
-    impl<
-            F: FftField + PrimeField,
-            P: Prng + Clone + 'static,
-            W: Digest + Clone + 'static,
-            FQ: FirstLayerQueriesCallback<F>,
-        > TestFriVerifier<F, P, W, FQ>
-    {
-        pub fn new(
-            params: FriParameters<F, Radix2EvaluationDomain<F>>,
-            commitment_hashes: CommitmentHashes,
-            first_layer_callback: FQ,
-            mock_eval_points: Vec<F>,
-            mock_last_layer_coefs: Vec<F>,
-        ) -> Self {
-            let n_layers = params.fri_step_list.len();
-            Self {
-                params,
-                commitment_hashes,
-                first_layer_callback,
-                n_layers,
-                first_eval_point: mock_eval_points[0],
-                eval_points: mock_eval_points[1..].to_vec(),
-                table_verifiers: vec![],
-                query_indices: vec![],
-                query_results: vec![],
-                expected_last_layer: vec![],
-                mock_last_layer_coefs,
-            }
-        }
-    }
-
-    impl<
-            F: FftField + PrimeField,
-            P: Prng + Clone + 'static,
-            W: Digest + Clone + 'static,
-            FQ: FirstLayerQueriesCallback<F>,
-        > FriVerifierTrait<F, P, W, FQ> for TestFriVerifier<F, P, W, FQ>
-    {
-        fn read_eval_points(&mut self) -> Result<(), anyhow::Error> {
-            // Eval points are set in constructor
-            Ok(())
-        }
-
-        fn read_commitments(&mut self) -> Result<(), anyhow::Error> {
-            // Table verifier is tightly coupled with the channel, so we exclude this part in the mock test.
-            // If we could manually change the 'comm' variable of MerkleCommitmentSchemeVerifier, we might be able to test this part.
-            Ok(())
-        }
-
-        fn read_last_layer_coefficients(&mut self) -> Result<(), anyhow::Error> {
-            let mut last_layer_coefficients_vector = self.mock_last_layer_coefs.clone();
-
-            let fri_step_sum: usize = self.params.fri_step_list.iter().sum();
-            let last_layer_size = self.params.fft_domains[fri_step_sum].size();
-
-            // pad last_layer_coefficients_vector with zeros to the size of last_layer_size
-            while last_layer_coefficients_vector.len() < last_layer_size {
-                last_layer_coefficients_vector.push(F::zero());
-            }
-
-            assert!(
-                self.params.last_layer_degree_bound <= last_layer_size,
-                "last_layer_degree_bound ({}) must be <= last_layer_size ({})",
-                self.params.last_layer_degree_bound,
-                last_layer_size
-            );
-
-            let last_layer_basis_index = fri_step_sum;
-            let lde_domain = self.params.fft_domains[last_layer_basis_index];
-            let mut lde = MultiplicativeLDE::new(lde_domain, true);
-
-            lde.add_coeff(&last_layer_coefficients_vector);
-            let evals = lde.batch_eval(lde_domain.element(0));
-            self.expected_last_layer.clone_from(&evals[0]);
-
-            Ok(())
-        }
-    }
-
     fn generate_prover_channel() -> TestProverChannel {
         let prng: PrngKeccak256 = PrngKeccak256::new_with_seed(&[0u8; 4]);
         TestProverChannel::new(prng)
@@ -500,154 +337,35 @@
     }
 
     #[test]
-<<<<<<< HEAD
-    fn verifier_mock_test() {
-        let mut channel_for_rng = generate_prover_channel();
-        let mut test_prover_channel = generate_prover_channel();
-=======
     fn mock_commitment_phase() {
         let mut rng = generate_prover_channel();
->>>>>>> bf1bbe08
-
-        let last_layer_degree_bound = 5;
+
+        let domain_size_log = 10;
+        let domain_size = 1 << domain_size_log;
+        let n_layers = 7;
+        let fri_step_list = vec![0, 2, 1, 4];
+        let last_layer_degree_bound = 3;
+        let degree_bound = (1 << n_layers) * last_layer_degree_bound;
+        let n_queries = 4;
         let proof_of_work_bits = 15;
-        let domain_size_log = 10;
-
-        let offset = Felt252::from(777u64);
+
+        let first_offset = rng.draw_felem();
+        println!("first_offset: {}", felt_252_to_hex(&first_offset));
+
+        let offset = hex("0x7f097aaa40a3109067011986ae40f1ce97a01f4f1a72d80a52821f317504992");
         let domains = make_fft_domains::<Felt252>(domain_size_log, offset);
-        // check domains size is domain_size_log + 1
-        assert_eq!(domains.len(), domain_size_log + 1);
-
-        let params = FriParameters::new(
-            vec![2, 3, 1],
-            last_layer_degree_bound,
-            2,
-            domains.clone(),
-            proof_of_work_bits,
-        );
-
-        let poly_coeffs: Vec<Felt252> = (0..64 * last_layer_degree_bound)
-            .map(|_| gen_random_field_element(&mut rng))
-            .collect();
-
-        let test_layer = DensePolynomial::from_coefficients_vec(poly_coeffs);
-        // i will use this later
-        let _witness: Vec<Felt252> = domains[0]
-            .elements()
-            .map(|x| test_layer.evaluate(&x))
-            .collect();
-
-        let reordered_witness = change_order_of_elements_in_domain(&_witness);
-
-        let fourth_layer_evaluations = vec![
-            hex("0x663aa85d164d449a2a7c04698fb3f24f1d049984c1539c7ac3b71839ce485fd"),
-            hex("0x16eae1252002c24abc155c65f65cdc0df65ab85219324923be3773d1c8e99ae"),
-            hex("0x413a20799e9aafcbec1564442875e2b61df6ba4fc645de1764b5d60122b80fa"),
-            hex("0x9421b1a9cc663ae06caf9d2b6d2fc0838ed9953bb3ff01ad5d423a3e023833"),
-            hex("0x62a27bc1c62f4c9eefe90ef9e72923f684a46cf231d915fb7a5bc8341210462"),
-            hex("0xe341cd1674e7b9c4b0b21873e161df37be5a112b8c8b2f884238e39aea25cd"),
-            hex("0x392e66a7a39a56f907f16a32ce9a9ca7c59ad31b9da6b1b30594075b398add9"),
-            hex("0x19bd01106bd63a97c491540601007b21e42afd41bcb99644842ee61ea5a2876"),
-            hex("0x529c386668d5486b6342a92a69c6dd87269d956a51f0b189e86f6127132a637"),
-            hex("0x4922f64192cbb0a0c390d984fdfe586d80c90378a62184d2129af6731c7c6a3"),
-            hex("0x3a47a881517129e0f95bf700f820ff7c2077efce82aaa38b1782556f14b8b98"),
-            hex("0x4c1a36f5f5a3a84d7a014d37bd1ccb66cc6bd3aaa8d2da67dcbe41c6e4df1d4"),
-            hex("0x39ad62ac6c2b639601d3cb28537a10be0558c3795ac45e6201c9cd79950dda8"),
-            hex("0x51769b8cd304f464988512d43add79c0f24b796daa9ea912d80d851db31b2e0"),
-            hex("0x2c55afe71ba57d40cf2c1e16c23c1a1022087d85a99820b5044cb01da6822c4"),
-            hex("0x31c909221113d4c4dd32eaa4ec9d6168669c6d13ce82e843774bd8132203bc5"),
-        ];
-
-        let mut fourth_layer_lde = MultiplicativeLDE::new(domains[6], true);
-        fourth_layer_lde.add_eval(&fourth_layer_evaluations);
-        let fourth_layer_coefs = fourth_layer_lde.coeffs(0);
-
-        // check from 6th elements of fourth_layer_coefs are all zero
-        for i in 6..fourth_layer_coefs.len() {
-            assert_eq!(fourth_layer_coefs[i], Felt252::from(0u64));
-        }
-
-        // Choose evaluation points for the three layers
-        let _eval_points = vec![
-            hex("0x7f097aaa40a3109067011986ae40f1ce97a01f4f1a72d80a52821f317504992"),
-            hex("0x18bcafdd60fc70e5e8a9a18687135d0bf1a355d9882969a6b3619e56bf2d49d"),
-            hex("0x2f06b17e08bc409b945b951de8102653dc48a143b87d09b6c95587679816d02"),
-        ];
-
-        let commitment_hashes = CommitmentHashes::from_single_hash(SupportedHashes::Blake2s256);
-        let mut to_verify_test: Vec<BTreeMap<RowCol, Felt252>> = Vec::new();
-        to_verify_test.push(BTreeMap::new());
-        to_verify_test[0].insert(
-            RowCol::new(0, 1),
-            hex("0x4a7cafcd9228ec84f21aa50b5cc0d30ee22ded1ca957c5930bd258da230fdb3"),
-        );
-        to_verify_test[0].insert(
-            RowCol::new(0, 2),
-            hex("0x1ca2bc3a41a0bcdd6e327852c2da85c356df37a3a6fdcc02a4df4097ccefa84"),
-        );
-        to_verify_test[0].insert(
-            RowCol::new(0, 3),
-            hex("0x52c7b6567dd7cbcd4d3141b2a54996e3ac0e976e8fd5f0fde3cb2b37d67f4de"),
-        );
-        to_verify_test[0].insert(
-            RowCol::new(0, 4),
-            hex("0x7d65d3975a67c265741b5fbf02edf769aa39258790ef13762ea53fd220dd948"),
-        );
-        to_verify_test[0].insert(
-            RowCol::new(0, 5),
-            hex("0x259a9cf7011586a3f057c1596602459dd079cb03290bce9d1336c8fb6ca487d"),
-        );
-        to_verify_test[0].insert(
-            RowCol::new(0, 7),
-            hex("0x4a3439104f1a9079817542e752acafd9ebb6736b2c2fd5aab0fb7b71938f582"),
-        );
-
-        to_verify_test.push(BTreeMap::new());
-        to_verify_test[1].insert(
-            RowCol::new(0, 1),
-            hex("0x490fb8d97d64f8d4e2068a4a8845d759aed62bd79efeb2a2b34db537e49e8f0"),
-        );
-
-        to_verify_test.push(BTreeMap::new());
-        to_verify_test[2].insert(
-            RowCol::new(0, 0),
-            hex("0x5bc3cf7c5240d0bc1278f7e860400521b996e88815534845421a1ebc71cbac4"),
-        );
-
-        let mut fri_verifier = TestFriVerifier::<
-            Felt252,
-            PrngKeccak256,
-            Sha3_256,
-            TestFirstLayerQueriesCallback,
-        >::new(
-            params,
-            commitment_hashes,
-<<<<<<< HEAD
-            move |_| {
-                vec![
-                    reordered_witness[0],
-                    reordered_witness[1],
-                    reordered_witness[2],
-                    reordered_witness[3],
-                    reordered_witness[24],
-                    reordered_witness[25],
-                    reordered_witness[26],
-                    reordered_witness[27],
-                ]
-            },
-            Some(vec![0, 6]),
-            Some(to_verify_test),
-            Some(_eval_points),
-            Some(fourth_layer_coefs.clone()),
-        );
-
-        assert!(fri_verifier.verify_fri().is_ok());
-=======
-            TestFirstLayerQueriesCallback,
-            _eval_points,
-            fourth_layer_coefs.to_vec(),
-        );
-        fri_verifier.verify_fri().unwrap();
->>>>>>> bf1bbe08
+
+        // draw 10 random field elements
+        let mut random_felt = vec![];
+        for _ in 0..10 {
+            random_felt.push(rng.draw_felem());
+        }
+
+        for i in 0..10 {
+            println!("{}", felt_252_to_hex(&random_felt[i]));
+        }
+
+        // TODO : check first domain elements
+        println!("Degree bound: {}", degree_bound);
     }
 }