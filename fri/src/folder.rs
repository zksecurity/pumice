<<<<<<< HEAD
use ark_ff::{FftField, PrimeField};
use std::sync::Arc;
=======
use ark_ff::FftField;
>>>>>>> bf1bbe08

pub struct MultiplicativeFriFolder;

#[allow(dead_code)]
impl MultiplicativeFriFolder {
<<<<<<< HEAD
    pub fn next_layer_element_from_two_previous_layer_elements<F: FftField + PrimeField>(
        f_x: &F,
        f_minus_x: &F,
        eval_point: &F,
        x: &F,
=======
    pub fn next_layer_element_from_two_previous_layer_elements<F: FftField>(
        f_x: F,
        f_minus_x: F,
        eval_point: F,
        x_inv: F,
>>>>>>> bf1bbe08
    ) -> F {
        Self::fold(f_x, f_minus_x, eval_point, x_inv)
    }

<<<<<<< HEAD
    fn fold<F: FftField + PrimeField>(f_x: &F, f_minus_x: &F, eval_point: &F, x_inv: &F) -> F {
        *f_x + *f_minus_x + *eval_point * (*f_x - *f_minus_x) * *x_inv
=======
    /// Interpolating a line through (x, f(x)) and (-x, f(-x))
    /// then evaluating it at "eval_point"
    /// Multiplicative case folding formula:
    /// f(x)  = g(x^2) + xh(x^2)
    /// f(-x) = g((-x)^2) - xh((-x)^2) = g(x^2) - xh(x^2)
    /// =>
    /// 2g(x^2) = f(x) + f(-x)
    /// 2h(x^2) = (f(x) - f(-x))/x
    /// =>
    /// 2g(x^2) + 2ah(x^2) = f(x) + f(-x) + a(f(x) - f(-x))/x.
    fn fold<F: FftField>(f_x: F, f_minus_x: F, eval_point: F, x_inv: F) -> F {
        f_x + f_minus_x + eval_point * (f_x - f_minus_x) * x_inv
>>>>>>> bf1bbe08
    }
}<|MERGE_RESOLUTION|>--- conflicted
+++ resolved
@@ -1,35 +1,18 @@
-<<<<<<< HEAD
 use ark_ff::{FftField, PrimeField};
-use std::sync::Arc;
-=======
-use ark_ff::FftField;
->>>>>>> bf1bbe08
 
 pub struct MultiplicativeFriFolder;
 
 #[allow(dead_code)]
 impl MultiplicativeFriFolder {
-<<<<<<< HEAD
     pub fn next_layer_element_from_two_previous_layer_elements<F: FftField + PrimeField>(
-        f_x: &F,
-        f_minus_x: &F,
-        eval_point: &F,
-        x: &F,
-=======
-    pub fn next_layer_element_from_two_previous_layer_elements<F: FftField>(
         f_x: F,
         f_minus_x: F,
         eval_point: F,
         x_inv: F,
->>>>>>> bf1bbe08
     ) -> F {
         Self::fold(f_x, f_minus_x, eval_point, x_inv)
     }
 
-<<<<<<< HEAD
-    fn fold<F: FftField + PrimeField>(f_x: &F, f_minus_x: &F, eval_point: &F, x_inv: &F) -> F {
-        *f_x + *f_minus_x + *eval_point * (*f_x - *f_minus_x) * *x_inv
-=======
     /// Interpolating a line through (x, f(x)) and (-x, f(-x))
     /// then evaluating it at "eval_point"
     /// Multiplicative case folding formula:
@@ -40,8 +23,7 @@
     /// 2h(x^2) = (f(x) - f(-x))/x
     /// =>
     /// 2g(x^2) + 2ah(x^2) = f(x) + f(-x) + a(f(x) - f(-x))/x.
-    fn fold<F: FftField>(f_x: F, f_minus_x: F, eval_point: F, x_inv: F) -> F {
+    fn fold<F: FftField + PrimeField>(f_x: F, f_minus_x: F, eval_point: F, x_inv: F) -> F {
         f_x + f_minus_x + eval_point * (f_x - f_minus_x) * x_inv
->>>>>>> bf1bbe08
     }
 }