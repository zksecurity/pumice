--- conflicted
+++ resolved
@@ -1,80 +1,53 @@
-<<<<<<< HEAD
-use ark_ff::FftField;
-=======
 use crate::stone_domain::get_field_element_at_index;
 use anyhow::Error;
 use ark_ff::fields::batch_inversion;
 use ark_ff::{FftField, PrimeField};
 use ark_poly::Radix2EvaluationDomain;
 use std::sync::Arc;
->>>>>>> 01ca8f18
 
 pub struct MultiplicativeFriFolder;
 
 #[allow(dead_code)]
 impl MultiplicativeFriFolder {
-<<<<<<< HEAD
-    pub fn next_layer_element_from_two_previous_layer_elements<F: FftField>(
+    // Computes the values of the next FRI layer given the values and domain of the current layer.
+    pub fn compute_next_fri_layer<F: FftField + PrimeField>(
+        domain: Radix2EvaluationDomain<F>,
+        input_layer: &[F],
+        eval_point: F,
+    ) -> Result<Vec<F>, Error> {
+        assert_eq!(input_layer.len(), domain.size as usize);
+
+        let mut elements: Vec<F> = (0..domain.size as usize)
+            .map(|i| get_field_element_at_index(&domain, i))
+            .collect();
+        batch_inversion(&mut elements);
+
+        let mut next_layer = Vec::with_capacity(input_layer.len() / 2);
+        for j in (0..input_layer.len()).step_by(2) {
+            let x_inv = elements[j];
+            next_layer.push(Self::fold(
+                input_layer[j],
+                input_layer[j + 1],
+                eval_point,
+                x_inv,
+            ));
+        }
+
+        assert_eq!(next_layer.len() * 2, input_layer.len());
+        Ok(next_layer)
+    }
+
+    // Computes the value of a single element in the next FRI layer given
+    // two corresponding elements in the current layer.
+    pub fn next_layer_element_from_two_previous_layer_elements<F: FftField + PrimeField>(
         f_x: F,
         f_minus_x: F,
         eval_point: F,
         x_inv: F,
-=======
-    // Computes the values of the next FRI layer given the values and domain of the current layer.
-    pub fn compute_next_fri_layer<F: FftField + PrimeField>(
-        domain: Radix2EvaluationDomain<F>,
-        input_layer: &[F],
-        eval_point: &F,
-    ) -> Result<Vec<F>, Error> {
-        assert_eq!(input_layer.len(), domain.size as usize);
-
-        let mut elements: Vec<F> = (0..domain.size as usize)
-            .map(|i| get_field_element_at_index(&domain, i))
-            .collect();
-        batch_inversion(&mut elements);
-
-        let mut next_layer = Vec::with_capacity(input_layer.len() / 2);
-        for j in (0..input_layer.len()).step_by(2) {
-            let x_inv = elements[j];
-            next_layer.push(Self::fold(
-                &input_layer[j],
-                &input_layer[j + 1],
-                eval_point,
-                &x_inv,
-            ));
-        }
-
-        assert_eq!(next_layer.len() * 2, input_layer.len());
-        Ok(next_layer)
-    }
-
-    // Computes the value of a single element in the next FRI layer given
-    // two corresponding elements in the current layer.
-    pub fn next_layer_element_from_two_previous_layer_elements<F: FftField + PrimeField>(
-        f_x: &F,
-        f_minus_x: &F,
-        eval_point: &F,
-        x: &F,
->>>>>>> 01ca8f18
     ) -> F {
         Self::fold(f_x, f_minus_x, eval_point, x_inv)
     }
 
-<<<<<<< HEAD
-    /// Interpolating a line through (x, f(x)) and (-x, f(-x))
-    /// then evaluating it at "eval_point"
-    /// Multiplicative case folding formula:
-    /// f(x)  = g(x^2) + xh(x^2)
-    /// f(-x) = g((-x)^2) - xh((-x)^2) = g(x^2) - xh(x^2)
-    /// =>
-    /// 2g(x^2) = f(x) + f(-x)
-    /// 2h(x^2) = (f(x) - f(-x))/x
-    /// =>
-    /// 2g(x^2) + 2ah(x^2) = f(x) + f(-x) + a(f(x) - f(-x))/x.
-    fn fold<F: FftField>(f_x: F, f_minus_x: F, eval_point: F, x_inv: F) -> F {
-        f_x + f_minus_x + eval_point * (f_x - f_minus_x) * x_inv
-    }
-=======
     // Multiplicative case folding formula:
     // f(x)  = g(x^2) + xh(x^2)
     // f(-x) = g((-x)^2) - xh((-x)^2) = g(x^2) - xh(x^2)
@@ -83,8 +56,8 @@
     // 2h(x^2) = (f(x) - f(-x))/x
     // =>
     // 2g(x^2) + 2ah(x^2) = f(x) + f(-x) + a(f(x) - f(-x))/x.
-    fn fold<F: FftField + PrimeField>(f_x: &F, f_minus_x: &F, eval_point: &F, x_inv: &F) -> F {
-        *f_x + *f_minus_x + *eval_point * (*f_x - *f_minus_x) * *x_inv
+    fn fold<F: FftField + PrimeField>(f_x: F, f_minus_x: F, eval_point: F, x_inv: F) -> F {
+        f_x + f_minus_x + eval_point * (f_x - f_minus_x) * x_inv
     }
 }
 
@@ -269,7 +242,7 @@
         let folded_res = MultiplicativeFriFolder::compute_next_fri_layer(
             domains[0],
             &first_layer_eval,
-            &eval_point,
+            eval_point,
         )
         .unwrap();
         assert_eq!(folded_res, expected_res);
@@ -307,7 +280,7 @@
         let folded_res = MultiplicativeFriFolder::compute_next_fri_layer(
             bases[0],
             &first_layer_eval,
-            &eval_point,
+            eval_point,
         )
         .unwrap();
         assert_eq!(folded_res, res);
@@ -320,7 +293,7 @@
     ) -> F {
         let mut lde_manager = MultiplicativeLDE::<F>::new(base, true);
         lde_manager.add_eval(lde);
-        let evaluation_results = lde_manager.eval(eval_point);
+        let evaluation_results = lde_manager.batch_eval(eval_point);
         evaluation_results[0][0]
     }
 
@@ -351,7 +324,7 @@
             current_layer = MultiplicativeFriFolder::compute_next_fri_layer(
                 bases[i - 1],
                 &current_layer,
-                &eval_point,
+                eval_point,
             )
             .unwrap();
             eval_point = eval_point.square();
@@ -361,5 +334,4 @@
             assert_eq!(correction_factor * f_e, res);
         }
     }
->>>>>>> 01ca8f18
 }