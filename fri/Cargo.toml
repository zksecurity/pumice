[package]
name = "fri"
version = "0.1.0"
edition = "2021"
license = "MIT"

[dependencies]
ark-ff.workspace = true
ark-poly.workspace = true
felt = { path = "../felt" }
randomness = { path = "../randomness" }
channel = { path = "../channel" }
sha3.workspace = true
serde_json.workspace = true
serde.workspace = true
commitment_scheme = { path = "../commitment_scheme" }
<<<<<<< HEAD
anyhow.workspace = true
=======
anyhow.workspace = true

[dev-dependencies]
rand.workspace = true
>>>>>>> 01ca8f18
<|MERGE_RESOLUTION|>--- conflicted
+++ resolved
@@ -14,11 +14,7 @@
 serde_json.workspace = true
 serde.workspace = true
 commitment_scheme = { path = "../commitment_scheme" }
-<<<<<<< HEAD
-anyhow.workspace = true
-=======
 anyhow.workspace = true
 
 [dev-dependencies]
-rand.workspace = true
->>>>>>> 01ca8f18
+rand.workspace = true