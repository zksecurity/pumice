--- conflicted
+++ resolved
@@ -11,11 +11,7 @@
 hex-literal = "0.4.1"
 num-bigint = "0.4.3"
 serde_json = "1.0.122"
-<<<<<<< HEAD
-serde = "1.0.205"
-=======
 serde = { version = "1.0.205", features = ["derive"] }
->>>>>>> 6fe59d22
 paste = "1.0"
 hex = "0.4"
 rand = "0.8"