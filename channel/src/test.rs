use super::fs_prover_channel::FSProverChannel;
use super::fs_verifier_channel::FSVerifierChannel;
use super::{Channel, FSChannel, ProverChannel, VerifierChannel};
use ark_ff::PrimeField;
use blake2::Blake2s256;
use felt::Felt252;
<<<<<<< HEAD
use generic_array::typenum::U32;
use generic_array::{ArrayLength, GenericArray};
=======
>>>>>>> d945291e
use hex_literal::hex;
use paste::paste;
use rand::{Rng, RngCore};
use randomness::Prng;
use sha3::{Digest, Sha3_256};

struct TestFixtureConstants<F: PrimeField> {
    seed: Vec<u8>,
    expected_felems: Vec<F>,
    expected_random_numbers: Vec<u64>,
}

trait TestFixtures {
    type Prng: Prng;
    type VerifierChannel: VerifierChannel<Field = Self::TestField> + FSChannel;
    type ProverChannel: ProverChannel<Field = Self::TestField> + FSChannel;
    type TestField: PrimeField;

    const TEST_DIGEST_NUM_BYTES: usize;

    fn get_constants() -> TestFixtureConstants<Self::TestField>;

    fn default_seed() -> Vec<u8>;
    fn generate_prover_channel(initia_state_bytes: &[u8]) -> Self::ProverChannel;
    fn generate_verifier_channel(
        initia_state_bytes: &[u8],
        proof: Vec<u8>,
    ) -> Self::VerifierChannel;

    fn generate_initial_state_bytes() -> Vec<u8> {
        let size = Self::Prng::digest_size();
        let mut bytes = vec![0u8; size];
        rand::thread_rng().fill_bytes(&mut bytes);
        bytes
    }

    fn generate_random_bytes(n_elements: usize) -> Vec<u8> {
        let mut bytes = vec![0u8; n_elements];
        rand::thread_rng().fill_bytes(&mut bytes);
        bytes
    }

    // XXX : Do same functionality as generate_initial_state_bytes, but left this function for clarity
    fn generate_commitment() -> Vec<u8> {
        Self::generate_initial_state_bytes()
    }

    fn generate_random_felem() -> Self::TestField {
        let mut raw_bytes =
            vec![0u8; <Self::TestField as PrimeField>::MODULUS_BIT_SIZE.div_ceil(8) as usize];
        rand::thread_rng().fill_bytes(&mut raw_bytes);
        Self::TestField::from_be_bytes_mod_order(&raw_bytes)
    }
}

struct Poseidon3TestTypes<W: Digest>(std::marker::PhantomData<W>);

impl<W: Digest> TestFixtures for Poseidon3TestTypes<W> {
    type Prng = randomness::poseidon3::PrngPoseidon3;
    type VerifierChannel = FSVerifierChannel<Felt252, Self::Prng, W>;
    type ProverChannel = FSProverChannel<Felt252, Self::Prng, W>;
<<<<<<< HEAD
    type DigestSize = U32;
=======
>>>>>>> d945291e
    type TestField = Felt252;

    const TEST_DIGEST_NUM_BYTES: usize =
        <Self::TestField as PrimeField>::MODULUS_BIT_SIZE.div_ceil(8) as usize;

    fn get_constants() -> TestFixtureConstants<Self::TestField> {
        TestFixtureConstants {
            seed: vec![0u8; Self::TEST_DIGEST_NUM_BYTES],
            expected_felems: vec![
                Felt252::from_be_bytes_mod_order(&hex!(
                    "0293d3e8a80f400daaaffdd5932e2bcc8814bab8f414a75dcacf87318f8b14c5"
                )),
                Felt252::from_be_bytes_mod_order(&hex!(
                    "05134197931125e849424475aa20cd6ca0ce8603b79177c3f76e2119c8f98c53"
                )),
                Felt252::from_be_bytes_mod_order(&hex!(
                    "01b33d104778bd3334a98cf66bf4dce1b919b153d40801bb98416077bc58843a"
                )),
            ],
            expected_random_numbers: vec![617],
        }
    }

    fn default_seed() -> Vec<u8> {
        vec![0u8; Self::TEST_DIGEST_NUM_BYTES]
    }

    fn generate_prover_channel(initia_state_bytes: &[u8]) -> Self::ProverChannel {
        let prng = Self::Prng::new_with_seed(initia_state_bytes);
        Self::ProverChannel::new(prng)
    }

    fn generate_verifier_channel(
        initia_state_bytes: &[u8],
        proof: Vec<u8>,
    ) -> Self::VerifierChannel {
        let prng = Self::Prng::new_with_seed(initia_state_bytes);
        Self::VerifierChannel::new(prng, proof)
    }
}

struct Keccak256TestTypes;

impl TestFixtures for Keccak256TestTypes {
    type Prng = randomness::keccak256::PrngKeccak256;
    type VerifierChannel = FSVerifierChannel<Felt252, Self::Prng, Sha3_256>;
    type ProverChannel = FSProverChannel<Felt252, Self::Prng, Sha3_256>;
<<<<<<< HEAD
    type DigestSize = U32;
=======
>>>>>>> d945291e
    type TestField = Felt252;

    const TEST_DIGEST_NUM_BYTES: usize =
        <Self::TestField as PrimeField>::MODULUS_BIT_SIZE.div_ceil(8) as usize;

    fn get_constants() -> TestFixtureConstants<Self::TestField> {
        TestFixtureConstants {
            seed: vec![0u8; 4],
            // values are calculated from stone-prover/src/starkware/channel/noninteractive_channel_test.cc
            expected_felems: vec![
                // Mont form of 0x7f097aaa40a3109067011986ae40f1ce97a01f4f1a72d80a52821f317504992_Z
                Felt252::from_be_bytes_mod_order(&hex!(
                    "01f75714e70bf7a81a472085588006caf99aa605bb0be098f25af56f9cb988dd"
                )),
                // Mont form of 0x18bcafdd60fc70e5e8a9a18687135d0bf1a355d9882969a6b3619e56bf2d49d_Z
                Felt252::from_be_bytes_mod_order(&hex!(
                    "060b22b317393ca6509829cf22b8379cd9607c232836ff64ac34f89d0cc6b679"
                )),
                // Mont form of 0x2f06b17e08bc409b945b951de8102653dc48a143b87d09b6c95587679816d02_Z
                Felt252::from_be_bytes_mod_order(&hex!(
                    "06225ab6b4b37edbb3bb2d694ff09fda59ae3daeafb23c93db11ddfb7511a59b"
                )),
            ],
            expected_random_numbers: vec![851],
        }
    }

    fn default_seed() -> Vec<u8> {
        vec![]
    }

    fn generate_prover_channel(initia_state_bytes: &[u8]) -> Self::ProverChannel {
        let prng = Self::Prng::new_with_seed(initia_state_bytes);
        Self::ProverChannel::new(prng)
    }

    fn generate_verifier_channel(
        initia_state_bytes: &[u8],
        proof: Vec<u8>,
    ) -> Self::VerifierChannel {
        let prng = Self::Prng::new_with_seed(initia_state_bytes);
        Self::VerifierChannel::new(prng, proof)
    }

    fn generate_random_bytes(n_elements: usize) -> Vec<u8> {
        let mut bytes = vec![0u8; n_elements];
        rand::thread_rng().fill_bytes(&mut bytes);
        bytes
    }
}

fn test_constant_channel<T: TestFixtures>() {
    let seed = T::get_constants().seed;
    let prover_channel = T::generate_prover_channel(&seed);
    let mut verifier_channel = T::generate_verifier_channel(&seed, prover_channel.get_proof());

    for expected_felem in T::get_constants().expected_felems {
        let random_felem = verifier_channel.draw_felem();
        assert_eq!(random_felem, expected_felem);
    }

    for expected_random_number in T::get_constants().expected_random_numbers {
        let random_number = verifier_channel.draw_number(1 << 10);
        assert_eq!(random_number, expected_random_number);
    }
}

fn sending_consistent_with_receiving<T: TestFixtures>() {
    let num_felts = 20;
    let random_vec: Vec<T::TestField> =
        (0..num_felts).map(|_| T::generate_random_felem()).collect();

    let mut prover_channel = T::generate_prover_channel(&T::default_seed());
    let result = prover_channel.send_felts(&random_vec);
    assert!(result.is_ok());
    let random_num_p = prover_channel.draw_number(1000);
    let proof = prover_channel.get_proof();

    let mut verifier_channel = T::generate_verifier_channel(&T::default_seed(), proof);
    let verifier_output = verifier_channel.recv_felts(num_felts).unwrap();
    let random_num_v = verifier_channel.draw_number(1000);

    assert_eq!(random_vec, verifier_output);
    assert_eq!(random_num_p, random_num_v);
}

fn sending_consistent_with_receiving_bytes<T: TestFixtures>() {
    let pdata1 = T::generate_random_bytes(T::TEST_DIGEST_NUM_BYTES);
    let pdata2 = T::generate_random_bytes(T::TEST_DIGEST_NUM_BYTES * 2);

    let mut prover_channel = T::generate_prover_channel(&T::default_seed());
    let _ = prover_channel.send_bytes(&pdata1);
    let _ = prover_channel.send_bytes(&pdata2);

    let proof = prover_channel.get_proof();
    let mut verifier_channel = T::generate_verifier_channel(&T::default_seed(), proof);

    let vdata1 = verifier_channel
        .recv_bytes(T::TEST_DIGEST_NUM_BYTES)
        .unwrap();
    let vdata2 = verifier_channel
        .recv_bytes(T::TEST_DIGEST_NUM_BYTES * 2)
        .unwrap();

    assert_eq!(vdata1, pdata1);
    assert_eq!(vdata2, pdata2);
}

fn proof_of_work<T: TestFixtures>() {
    let init_state_bytes = T::generate_initial_state_bytes();
    let mut prover_channel = T::generate_prover_channel(&init_state_bytes);

    let work_bits = 15;
    let _ = prover_channel.apply_proof_of_work(work_bits);
    let pow_value = prover_channel.draw_number(1 << 24);

    let mut verifier_channel =
        T::generate_verifier_channel(&init_state_bytes, prover_channel.get_proof());

    let _ = verifier_channel.apply_proof_of_work(work_bits);
    assert_eq!(verifier_channel.draw_number(1 << 24), pow_value);

    let mut verifier_channel_bad_1 =
        T::generate_verifier_channel(&init_state_bytes, prover_channel.get_proof());
    assert!(verifier_channel_bad_1
        .apply_proof_of_work(work_bits + 1)
        .is_err());

    let mut verifier_channel_bad2 =
        T::generate_verifier_channel(&init_state_bytes, prover_channel.get_proof());
    assert!(verifier_channel_bad2
        .apply_proof_of_work(work_bits - 1)
        .is_err());

    let mut nonpow_prover_channel = T::generate_prover_channel(&init_state_bytes);
    assert_ne!(nonpow_prover_channel.draw_number(1 << 24), pow_value);
}

fn proof_of_work_depends_on_state<T: TestFixtures>() {
    let init_state_bytes = T::generate_initial_state_bytes();
    let pdata1 = T::generate_random_bytes(T::TEST_DIGEST_NUM_BYTES);
    let pdata2 = T::generate_random_bytes(T::TEST_DIGEST_NUM_BYTES);

    let mut prover_channel_1 = T::generate_prover_channel(&init_state_bytes);
    let _ = prover_channel_1.send_bytes(&pdata1);

    let work_bits = 15;
    let _ = prover_channel_1.apply_proof_of_work(work_bits);
    let pow_value_1 = prover_channel_1.draw_number(1 << 24);

    let mut prover_channel_2 = T::generate_prover_channel(&init_state_bytes);
    let _ = prover_channel_2.send_bytes(&pdata2);

    let _ = prover_channel_2.apply_proof_of_work(work_bits);
    let pow_value_2 = prover_channel_2.draw_number(1 << 24);

    assert_ne!(pow_value_1, pow_value_2);
}

fn proof_of_work_zero_bits<T: TestFixtures>() {
    let init_state_bytes = T::generate_initial_state_bytes();
    let mut prover_channel_1 = T::generate_prover_channel(&init_state_bytes);

    let _ = prover_channel_1.apply_proof_of_work(0);
    let pow_value_1 = prover_channel_1.draw_number(1 << 24);

    let mut prover_channel_2 = T::generate_prover_channel(&init_state_bytes);
    let pow_value_2 = prover_channel_2.draw_number(1 << 24);

    assert_eq!(pow_value_1, pow_value_2);

    let mut verifier_channel =
        T::generate_verifier_channel(&init_state_bytes, prover_channel_1.get_proof());

    let _ = verifier_channel.apply_proof_of_work(0);
    let pow_value_3 = verifier_channel.draw_number(1 << 24);
    assert_eq!(pow_value_1, pow_value_3);
}

fn sending_consistent_with_receiving_random_bytes<T: TestFixtures>() {
    let init_state_bytes = T::generate_initial_state_bytes();
    let mut prover_channel = T::generate_prover_channel(&init_state_bytes);
    let mut bytes_sent = Vec::new();

    for _ in 0..100 {
        let random_num = rand::thread_rng().gen_range(0..=20);
        let bytes_to_send = T::generate_random_bytes(random_num * T::Prng::bytes_chunk_size());
        let _ = prover_channel.send_bytes(&bytes_to_send);
        bytes_sent.push(bytes_to_send);
    }

    let proof = prover_channel.get_proof();
    let mut verifier_channel = T::generate_verifier_channel(&init_state_bytes, proof);
    for bytes in bytes_sent {
        assert_eq!(verifier_channel.recv_bytes(bytes.len()).unwrap(), bytes);
    }
}

fn fri_flow_simulation<T: TestFixtures>() {
    let init_state_bytes = T::generate_initial_state_bytes();
    let mut prover_channel = T::generate_prover_channel(&init_state_bytes);

    let pcommitment1 = T::generate_commitment();

    // First FRI layer
    let _ = prover_channel.send_commit_hash(pcommitment1.clone());
    // first evaluation point
    let ptest_field_element1 = prover_channel.draw_felem();
    // second evaluation point
    let ptest_field_element2 = prover_channel.draw_felem();

    // expected last layer const
    let pexpected_last_layer_const = T::generate_random_felem();
    let _ = prover_channel.send_felts(&[pexpected_last_layer_const]);

    // query index#1 first layer
    let pnumber1 = prover_channel.draw_number(8);
    // query index#2 first layer
    let pnumber2 = prover_channel.draw_number(8);

    let mut pdecommitment1 = Vec::new();
    for _ in 0..15 {
        let node = T::generate_commitment();
        // FRI layer
        let _ = prover_channel.send_decommit_node(node.clone());
        pdecommitment1.push(node);
    }

    let proof = prover_channel.get_proof();
    let mut verifier_channel = T::generate_verifier_channel(&init_state_bytes, proof);

    let vcommitment1 = verifier_channel.recv_commit_hash_default().unwrap();
    assert_eq!(vcommitment1, pcommitment1);

    // first evaluation point
    let vtest_field_element1 = verifier_channel.draw_felem();
    assert_eq!(vtest_field_element1, ptest_field_element1);
    // second evaluation point
    let vtest_field_element2 = verifier_channel.draw_felem();
    assert_eq!(vtest_field_element2, ptest_field_element2);

    // expected last layer const
    let vexpected_last_layer_const = verifier_channel.recv_felts(1).unwrap()[0];
    assert_eq!(vexpected_last_layer_const, pexpected_last_layer_const);

    // query index #1 first layer
    let vnumber1 = verifier_channel.draw_number(8);
    assert_eq!(vnumber1, pnumber1);
    // query index #2 first layer
    let vnumber2 = verifier_channel.draw_number(8);
    assert_eq!(vnumber2, pnumber2);

    let mut vdecommitment1 = Vec::new();
    for _ in 0..15 {
        // FRI layer
        vdecommitment1.push(verifier_channel.recv_decommit_node_default().unwrap());
    }
    assert_eq!(vdecommitment1, pdecommitment1);
}

macro_rules! generate_tests {
    ($($name:ident: $type:ty),*) => {
        paste! {
            $(
                #[test]
                fn [<constant_sanity_$name>]() {
                    test_constant_channel::<$type>();
                }

                #[test]
                fn [<sending_consistent_with_receiving_$name >]() {
                    sending_consistent_with_receiving::<$type>();
                }

                #[test]
                fn [<sending_consistent_with_receiving_bytes_$name >]() {
                    sending_consistent_with_receiving_bytes::<$type>();
                }

                #[test]
                fn [<proof_of_work_$name>]() {
                    proof_of_work::<$type>();
                }

                #[test]
                fn [<proof_of_work_depends_on_state_$name>]() {
                    proof_of_work_depends_on_state::<$type>();
                }

                #[test]
                fn [<proof_of_work_zero_bits_$name>]() {
                    proof_of_work_zero_bits::<$type>();
                }

                #[test]
                fn [<sending_consistent_with_receiving_random_bytes_$name>]() {
                    sending_consistent_with_receiving_random_bytes::<$type>();
                }

                #[test]
                fn [<fri_flow_simulation_$name>]() {
                    fri_flow_simulation::<$type>();
                }
            )*
        }

    }
}

generate_tests!(
    poseidon3_pow_keccak256_channel: Poseidon3TestTypes<Sha3_256>,
    poseidon3_pow_blake2s_channel: Poseidon3TestTypes<Blake2s256>,
    keccak256_pow_keccak256_channel: Keccak256TestTypes
);<|MERGE_RESOLUTION|>--- conflicted
+++ resolved
@@ -4,11 +4,6 @@
 use ark_ff::PrimeField;
 use blake2::Blake2s256;
 use felt::Felt252;
-<<<<<<< HEAD
-use generic_array::typenum::U32;
-use generic_array::{ArrayLength, GenericArray};
-=======
->>>>>>> d945291e
 use hex_literal::hex;
 use paste::paste;
 use rand::{Rng, RngCore};
@@ -70,10 +65,6 @@
     type Prng = randomness::poseidon3::PrngPoseidon3;
     type VerifierChannel = FSVerifierChannel<Felt252, Self::Prng, W>;
     type ProverChannel = FSProverChannel<Felt252, Self::Prng, W>;
-<<<<<<< HEAD
-    type DigestSize = U32;
-=======
->>>>>>> d945291e
     type TestField = Felt252;
 
     const TEST_DIGEST_NUM_BYTES: usize =
@@ -121,10 +112,6 @@
     type Prng = randomness::keccak256::PrngKeccak256;
     type VerifierChannel = FSVerifierChannel<Felt252, Self::Prng, Sha3_256>;
     type ProverChannel = FSProverChannel<Felt252, Self::Prng, Sha3_256>;
-<<<<<<< HEAD
-    type DigestSize = U32;
-=======
->>>>>>> d945291e
     type TestField = Felt252;
 
     const TEST_DIGEST_NUM_BYTES: usize =
